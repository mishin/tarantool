import os
from glob import iglob as glob
from lib.tarantool_server import TarantoolServer

# master server
master = server
master_id = master.get_param('server')['id']

master.admin("box.schema.user.grant('guest', 'replication')")

replica = TarantoolServer(server.ini)
replica.script = 'replication-py/replica.lua'
replica.vardir = server.vardir #os.path.join(server.vardir, 'replica')
replica.rpl_master = master
replica.deploy()
replica.wait_lsn(master_id, master.get_lsn(master_id))
replica_id = replica.get_param('server')['id']
replica.admin('box.info.server.id')
replica.admin('box.info.server.ro')
replica.admin('box.info.server.lsn')
replica.stop()

print '-------------------------------------------------------------'
print 'replica is read-only until receive self server_id in _cluster'
print '-------------------------------------------------------------'

# Remove xlog retrived by SUBSCRIBE
filename = str(0).zfill(20) + ".xlog"
wal = os.path.join(os.path.join(replica.vardir, replica.name), filename)
os.remove(wal)

# Start replica without master
server.stop()
<<<<<<< HEAD
replica.rpl_master = None
os.putenv("MASTER", "") # clear information about MASTER from env
replica.start()
=======

# #1075: Box.once should wait before the server enters RW mode
#
# We expect the replica to get blocked in box.cfg{}, hence wait = False.
# Since neither xlog files nor master are available, the replica waits
# indefinitely.
#
# Note: replica monitors _cluster table, synchronized via replication.
# The replica enters RW mode once it discovers that according to
# _cluster table it had joined the cluster. Never happens in this
# particular test case.
replica.start(wait = False)
replica.admin('box.cfg{replication_source = ""}')
>>>>>>> 32ff24d2

# Check that replica in read-only mode
replica.admin('box.info.server.id')
replica.admin('box.info.server.ro')
replica.admin('box.info.server.lsn')
replica.admin('space = box.schema.space.create("ro")')
replica.admin('box.info.vclock[%d]' % replica_id)

# Check that box.cfg didn't return yet
replica.admin('box_cfg_done')

replica.stop()
replica.cleanup(True)
server.deploy()<|MERGE_RESOLUTION|>--- conflicted
+++ resolved
@@ -31,11 +31,6 @@
 
 # Start replica without master
 server.stop()
-<<<<<<< HEAD
-replica.rpl_master = None
-os.putenv("MASTER", "") # clear information about MASTER from env
-replica.start()
-=======
 
 # #1075: Box.once should wait before the server enters RW mode
 #
@@ -47,9 +42,9 @@
 # The replica enters RW mode once it discovers that according to
 # _cluster table it had joined the cluster. Never happens in this
 # particular test case.
+replica.rpl_master = None
+os.putenv("MASTER", "") # clear information about MASTER from env
 replica.start(wait = False)
-replica.admin('box.cfg{replication_source = ""}')
->>>>>>> 32ff24d2
 
 # Check that replica in read-only mode
 replica.admin('box.info.server.id')
