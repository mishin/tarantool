--- conflicted
+++ resolved
@@ -39,15 +39,8 @@
 # Connection refused
 admin("lua s:error()")
 
-<<<<<<< HEAD
-admin("lua s:connect('::1', '30303')")
-# connection refused
-admin("lua s:error()")
-
 admin("lua s:connect('127.0.0.1', '30303', 0.01)")
-=======
-exec admin "lua s:connect('127.0.0.1', '30303', 0.01)"
->>>>>>> 381f7f3e
+
 # connection refused
 admin("lua s:error()")
 
