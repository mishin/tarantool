space = box.schema.create_space('tweedledum')
---
<<<<<<< HEAD
=======
error injections:
  - name: ERRINJ_TESTING
    state: off
  - name: ERRINJ_WAL_IO
    state: off
  - name: ERRINJ_WAL_ROTATE
    state: off
  - name: ERRINJ_INDEX_ALLOC
    state: off
  - name: ERRINJ_TREE_ALLOC
    state: off
>>>>>>> d6f2bc78
...
space:create_index('primary', 'hash', { parts = { 0, 'num' }})
---
...
box.errinj.info()
---
- ERRINJ_INDEX_ALLOC:
    state: false
  ERRINJ_WAL_IO:
    state: false
  ERRINJ_WAL_ROTATE:
    state: false
  ERRINJ_TESTING:
    state: false
...
box.errinj.set("some-injection", true)
---
- 'error: can''t find error injection ''some-injection'''
...
box.errinj.set("some-injection") -- check error
---
- 'error: can''t find error injection ''some-injection'''
...
space:select(0,222444)
---
...
box.errinj.set("ERRINJ_TESTING", true)
---
- ok
...
space:select(0,222444)
---
- error: Error injection 'ERRINJ_TESTING'
...
box.errinj.set("ERRINJ_TESTING", false)
---
- ok
...
-- Check how well we handle a failed log write
box.errinj.set("ERRINJ_WAL_IO", true)
---
- ok
...
space:insert(1)
---
- error: Failed to write to disk
...
space:select(0,1)
---
...
box.errinj.set("ERRINJ_WAL_IO", false)
---
- ok
...
space:insert(1)
---
- [1]
...
box.errinj.set("ERRINJ_WAL_IO", true)
---
- ok
...
space:update(1, '=p', 0, 2)
---
- error: Failed to write to disk
...
space:select(0,1)
---
- [1]
...
space:select(0,2)
---
...
box.errinj.set("ERRINJ_WAL_IO", false)
---
- ok
...
space:truncate()
---
...
-- Check a failed log rotation
box.errinj.set("ERRINJ_WAL_ROTATE", true)
---
- ok
...
space:insert(1)
---
- error: Failed to write to disk
...
space:select(0,1)
---
...
box.errinj.set("ERRINJ_WAL_ROTATE", false)
---
- ok
...
space:insert(1)
---
- [1]
...
box.errinj.set("ERRINJ_WAL_ROTATE", true)
---
- ok
...
space:update(1, '=p', 0, 2)
---
- error: Failed to write to disk
...
space:select(0,1)
---
- [1]
...
space:select(0,2)
---
...
box.errinj.set("ERRINJ_WAL_ROTATE", false)
---
- ok
...
space:update(1, '=p', 0, 2)
---
- [2]
...
space:select(0,1)
---
...
space:select(0,2)
---
- [2]
...
box.errinj.set("ERRINJ_WAL_ROTATE", true)
---
- ok
...
space:truncate()
---
- error: Failed to write to disk
...
box.errinj.set("ERRINJ_WAL_ROTATE", false)
---
- ok
...
space:truncate()
---
...
space:drop()
---
...
-- Check how well we handle a failed log write in DDL
s_disabled = box.schema.create_space('disabled')
---
...
s_withindex = box.schema.create_space('withindex')
---
...
s_withindex:create_index('primary', 'hash')
---
...
s_withdata = box.schema.create_space('withdata')
---
...
s_withdata:create_index('primary', 'tree')
---
...
s_withdata:insert(1, 2, 3, 4, 5)
---
- [1, 2, 3, 4, 5]
...
s_withdata:insert(4, 5, 6, 7, 8)
---
- [4, 5, 6, 7, 8]
...
s_withdata:create_index('secondary', 'hash', {parts = {1, 'num', 2, 'num' }})
---
...
box.errinj.set("ERRINJ_WAL_IO", true)
---
- ok
...
test = box.schema.create_space('test')
---
- error: Failed to write to disk
...
s_disabled:create_index('primary', 'hash')
---
- error: Failed to write to disk
...
s_disabled.enabled
---
- false
...
s_disabled:insert(0)
---
- error: 'No index #0 is defined in space 512'
...
s_withindex:create_index('secondary', 'tree', { parts = { 1, 'num'} })
---
- error: Failed to write to disk
...
s_withindex.index.secondary
---
- null
...
s_withdata.index.secondary:drop()
---
- error: Failed to write to disk
...
s_withdata.index.secondary.unique
---
- true
...
s_withdata:drop()
---
- error: Failed to write to disk
...
box.space['withdata'].enabled
---
- true
...
s_withdata:create_index('another', 'tree', {parts = { 4, 'num' }, unique = false})
---
- error: Failed to write to disk
...
s_withdata.index.another
---
- null
...
box.errinj.set("ERRINJ_WAL_IO", false)
---
- ok
...
test = box.schema.create_space('test')
---
...
s_disabled:create_index('primary', 'hash')
---
...
s_disabled.enabled
---
- true
...
s_disabled:insert(0)
---
- [0]
...
s_withindex:create_index('secondary', 'tree', { parts = { 1, 'num'} })
---
...
s_withindex.index.secondary.unique
---
- true
...
s_withdata.index.secondary:drop()
---
...
s_withdata.index.secondary
---
- null
...
s_withdata:drop()
---
...
box.space['withdata']
---
- null
...
s_withdata:create_index('another', 'tree', {parts = { 4, 'num' }, unique = false})
---
- error: Space 514 does not exist
...
s_withdata.index.another
---
- null
...
test:drop()
---
...
s_disabled:drop()
---
...
s_withindex:drop()
---
...<|MERGE_RESOLUTION|>--- conflicted
+++ resolved
@@ -1,32 +1,20 @@
 space = box.schema.create_space('tweedledum')
 ---
-<<<<<<< HEAD
-=======
-error injections:
-  - name: ERRINJ_TESTING
-    state: off
-  - name: ERRINJ_WAL_IO
-    state: off
-  - name: ERRINJ_WAL_ROTATE
-    state: off
-  - name: ERRINJ_INDEX_ALLOC
-    state: off
-  - name: ERRINJ_TREE_ALLOC
-    state: off
->>>>>>> d6f2bc78
 ...
 space:create_index('primary', 'hash', { parts = { 0, 'num' }})
 ---
 ...
 box.errinj.info()
 ---
-- ERRINJ_INDEX_ALLOC:
-    state: false
-  ERRINJ_WAL_IO:
+- ERRINJ_WAL_IO:
+    state: false
+  ERRINJ_TESTING:
+    state: false
+  ERRINJ_INDEX_ALLOC:
     state: false
   ERRINJ_WAL_ROTATE:
     state: false
-  ERRINJ_TESTING:
+  ERRINJ_TREE_ALLOC:
     state: false
 ...
 box.errinj.set("some-injection", true)
